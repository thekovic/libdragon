BUILD_DIR ?= .
SOURCE_DIR ?= .
N64_DFS_OFFSET ?= 1M # Override this to offset where the DFS file will be located inside the ROM

N64_ROM_TITLE = "Made with libdragon" # Override this with the name of your game or project
N64_ROM_SAVETYPE = # Supported savetypes: none eeprom4k eeprom16 sram256k sram768k sram1m flashram
N64_ROM_RTC = # Set to true to enable the Joybus Real-Time Clock
N64_ROM_REGIONFREE = # Set to true to allow booting on any console region

N64_ROOTDIR = $(N64_INST)
N64_BINDIR = $(N64_ROOTDIR)/bin
N64_INCLUDEDIR = $(N64_ROOTDIR)/mips64-elf/include
N64_LIBDIR = $(N64_ROOTDIR)/mips64-elf/lib
N64_GCCPREFIX = $(N64_BINDIR)/mips64-elf-
N64_HEADERPATH = $(N64_LIBDIR)/header

COMMA:=,

N64_CC = $(N64_GCCPREFIX)gcc
N64_CXX = $(N64_GCCPREFIX)g++
N64_AS = $(N64_GCCPREFIX)as
N64_LD = $(N64_GCCPREFIX)ld
N64_OBJCOPY = $(N64_GCCPREFIX)objcopy
N64_OBJDUMP = $(N64_GCCPREFIX)objdump
N64_SIZE = $(N64_GCCPREFIX)size

N64_CHKSUM = $(N64_BINDIR)/chksum64
N64_ED64ROMCONFIG = $(N64_BINDIR)/ed64romconfig
N64_MKDFS = $(N64_BINDIR)/mkdfs
N64_TOOL = $(N64_BINDIR)/n64tool
N64_AUDIOCONV = $(N64_BINDIR)/audioconv64
N64_MKSPRITE = $(N64_BINDIR)/mksprite

N64_CFLAGS =  -march=vr4300 -mtune=vr4300 -I$(N64_INCLUDEDIR)
N64_CFLAGS += -falign-functions=32 -ffunction-sections -fdata-sections
N64_CFLAGS += -DN64 -O2 -Wall -Werror -Wno-error=deprecated-declarations -fdiagnostics-color=always
N64_ASFLAGS = -mtune=vr4300 -march=vr4300 -Wa,--fatal-warnings
N64_RSPASFLAGS = -march=mips1 -mabi=32 -Wa,--fatal-warnings
N64_LDFLAGS = -L$(N64_LIBDIR) -ldragon -lm -ldragonsys -Tn64.ld --gc-sections --wrap __do_global_ctors

N64_TOOLFLAGS = --header $(N64_HEADERPATH) --title $(N64_ROM_TITLE)
N64_ED64ROMCONFIGFLAGS =  $(if $(N64_ROM_SAVETYPE),--savetype $(N64_ROM_SAVETYPE))
N64_ED64ROMCONFIGFLAGS += $(if $(N64_ROM_RTC),--rtc) 
N64_ED64ROMCONFIGFLAGS += $(if $(N64_ROM_REGIONFREE),--regionfree)

ifeq ($(D),1)
CFLAGS+=-g3
CXXFLAGS+=-g3
ASFLAGS+=-g
RSPASFLAGS+=-g
LDFLAGS+=-g
endif

# automatic .d dependency generation
CFLAGS+=-MMD     
CXXFLAGS+=-MMD
ASFLAGS+=-MMD
RSPASFLAGS+=-MMD

N64_CXXFLAGS := $(N64_CFLAGS) -std=c++11
N64_CFLAGS += -std=gnu99

# Change all the dependency chain of z64 ROMs to use the N64 toolchain.
%.z64: CC=$(N64_CC)
%.z64: CXX=$(N64_CXX)
%.z64: AS=$(N64_AS)
%.z64: LD=$(N64_LD)
%.z64: CFLAGS+=$(N64_CFLAGS)
%.z64: CXXFLAGS+=$(N64_CXXFLAGS)
%.z64: ASFLAGS+=$(N64_ASFLAGS)
%.z64: RSPASFLAGS+=$(N64_RSPASFLAGS)
%.z64: LDFLAGS+=$(N64_LDFLAGS)
%.z64: $(BUILD_DIR)/%.elf
	@echo "    [Z64] $@"
	$(N64_OBJCOPY) -O binary $< $<.bin
	@rm -f $@
	DFS_FILE="$(filter %.dfs, $^)"; \
	if [ -z "$$DFS_FILE" ]; then \
		$(N64_TOOL) $(N64_TOOLFLAGS) --output $@ $<.bin; \
	else \
		$(N64_TOOL) $(N64_TOOLFLAGS) --output $@ $<.bin --offset $(N64_DFS_OFFSET) "$$DFS_FILE"; \
	fi
	if [ ! -z "$(strip $(N64_ED64ROMCONFIGFLAGS))" ]; then \
		$(N64_ED64ROMCONFIG) $(N64_ED64ROMCONFIGFLAGS) $@; \
	fi
	$(N64_CHKSUM) $@ >/dev/null

%.v64: %.z64
	@echo "    [V64] $@"
	$(N64_OBJCOPY) -I binary -O binary --reverse-bytes=2 $< $@

%.dfs:
	@mkdir -p $(dir $@)
	@echo "    [DFS] $@"
	$(N64_MKDFS) $@ $(<D) >/dev/null

# Assembly rule. We use .S for both RSP and MIPS assembly code, and we differentiate
# using the prefix of the filename: if it starts with "rsp", it is RSP ucode, otherwise
# it's a standard MIPS assembly file.
$(BUILD_DIR)/%.o: $(SOURCE_DIR)/%.S
	@mkdir -p $(dir $@)
	set -e; \
	FILENAME="$(notdir $(basename $@))"; \
	if case "$$FILENAME" in "rsp"*) true;; *) false;; esac; then \
		SYMPREFIX="$(subst .,_,$(subst /,_,$(basename $@)))"; \
		TEXTSECTION="$(basename $@).text"; \
		DATASECTION="$(basename $@).data"; \
		BINARY="$(basename $@).elf"; \
		echo "    [RSP] $<"; \
<<<<<<< HEAD
		$(N64_CC) $(N64_RSPASFLAGS) -nostartfiles -Wl,-Ttext=0x1000 -Wl,-Tdata=0x0 -Wl,-e0x1000 -o $$BINARY $<; \
=======
		$(N64_CC) $(RSPASFLAGS) -nostartfiles -Wl,-Ttext=0x1000 -Wl,-Tdata=0x0 -Wl,-e0x1000 -o $$BINARY $<; \
>>>>>>> a5f5801b
		$(N64_OBJCOPY) -O binary -j .text $$BINARY $$TEXTSECTION.bin; \
		$(N64_OBJCOPY) -O binary -j .data $$BINARY $$DATASECTION.bin; \
		$(N64_OBJCOPY) -I binary -O elf32-bigmips -B mips4300 \
				--redefine-sym _binary_$${SYMPREFIX}_text_bin_start=$${FILENAME}_text_start \
				--redefine-sym _binary_$${SYMPREFIX}_text_bin_end=$${FILENAME}_text_end \
				--redefine-sym _binary_$${SYMPREFIX}_text_bin_size=$${FILENAME}_text_size \
				--set-section-alignment .data=8 \
				--rename-section .text=.data $$TEXTSECTION.bin $$TEXTSECTION.o; \
		$(N64_OBJCOPY) -I binary -O elf32-bigmips -B mips4300 \
				--redefine-sym _binary_$${SYMPREFIX}_data_bin_start=$${FILENAME}_data_start \
				--redefine-sym _binary_$${SYMPREFIX}_data_bin_end=$${FILENAME}_data_end \
				--redefine-sym _binary_$${SYMPREFIX}_data_bin_size=$${FILENAME}_data_size \
				--set-section-alignment .data=8 \
				--rename-section .text=.data $$DATASECTION.bin $$DATASECTION.o; \
		$(N64_SIZE) -G $$BINARY; \
		$(N64_LD) -relocatable $$TEXTSECTION.o $$DATASECTION.o -o $@; \
		rm $$TEXTSECTION.bin $$DATASECTION.bin $$TEXTSECTION.o $$DATASECTION.o; \
	else \
		echo "    [AS] $<"; \
		$(CC) -c $(ASFLAGS) -o $@ $<; \
	fi

$(BUILD_DIR)/%.o: $(SOURCE_DIR)/%.c 
	@mkdir -p $(dir $@)
	@echo "    [CC] $<"
	$(CC) -c $(CFLAGS) -o $@ $<

$(BUILD_DIR)/%.o: $(SOURCE_DIR)/%.cpp
	@mkdir -p $(dir $@)
	@echo "    [CXX] $<"
	$(CXX) -c $(CXXFLAGS) -o $@ $<

%.elf: $(N64_LIBDIR)/libdragon.a $(N64_LIBDIR)/libdragonsys.a $(N64_LIBDIR)/n64.ld
	@mkdir -p $(dir $@)
	@echo "    [LD] $@"
# We always use g++ to link except for ucode because of the inconsistencies
# between ld when it comes to global ctors dtors. Also see __do_global_ctors
	$(CXX) -o $@ $(filter-out $(N64_LIBDIR)/n64.ld,$^) -lc $(patsubst %,-Wl$(COMMA)%,$(LDFLAGS)) -Wl,-Map=$(BUILD_DIR)/$(notdir $(basename $@)).map
	$(N64_SIZE) -G $@

ifneq ($(V),1)
.SILENT:
endif<|MERGE_RESOLUTION|>--- conflicted
+++ resolved
@@ -107,11 +107,7 @@
 		DATASECTION="$(basename $@).data"; \
 		BINARY="$(basename $@).elf"; \
 		echo "    [RSP] $<"; \
-<<<<<<< HEAD
-		$(N64_CC) $(N64_RSPASFLAGS) -nostartfiles -Wl,-Ttext=0x1000 -Wl,-Tdata=0x0 -Wl,-e0x1000 -o $$BINARY $<; \
-=======
 		$(N64_CC) $(RSPASFLAGS) -nostartfiles -Wl,-Ttext=0x1000 -Wl,-Tdata=0x0 -Wl,-e0x1000 -o $$BINARY $<; \
->>>>>>> a5f5801b
 		$(N64_OBJCOPY) -O binary -j .text $$BINARY $$TEXTSECTION.bin; \
 		$(N64_OBJCOPY) -O binary -j .data $$BINARY $$DATASECTION.bin; \
 		$(N64_OBJCOPY) -I binary -O elf32-bigmips -B mips4300 \
