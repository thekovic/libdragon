--- conflicted
+++ resolved
@@ -23,11 +23,6 @@
 #define SP_WSTATUS_SET_SIG_MORE       SP_WSTATUS_SET_SIG7
 #define SP_WSTATUS_CLEAR_SIG_MORE     SP_WSTATUS_CLEAR_SIG7
 
-<<<<<<< HEAD
-#define DL_CMD_WSTATUS    0x2
-#define DL_CMD_NOOP       0x7
-=======
->>>>>>> 1616dba7
 
 DEFINE_RSP_UCODE(rsp_dl);
 
@@ -68,23 +63,12 @@
 
 static uint64_t dummy_overlay_state;
 
-<<<<<<< HEAD
-=======
-static uint32_t get_ovl_data_offset()
-{
-    // TODO: This is incorrect. Try and find the offset by extracting the symbol from the elf file
-    //uint32_t dl_data_size = rsp_dl.data_end - (void*)rsp_dl.data;
-    //return ROUND_UP(dl_data_size, 8) + DL_DMEM_BUFFER_SIZE + 8;
-    return 0x200;
-}
-
 static void dl_sp_interrupt(void) 
 {
     ++dl_syncpoints_done;
     debugf("dl_sp_interrupt(): %d\n", dl_syncpoints_done);
 }
 
->>>>>>> 1616dba7
 void dl_init()
 {
     // Load initial settings
