--- conflicted
+++ resolved
@@ -999,13 +999,9 @@
 extern inline void rdpq_set_tile_full(rdpq_tile_t tile, tex_format_t format, uint16_t tmem_addr, uint16_t tmem_pitch, uint8_t palette, uint8_t ct, uint8_t mt, uint8_t mask_t, uint8_t shift_t, uint8_t cs, uint8_t ms, uint8_t mask_s, uint8_t shift_s);
 extern inline void rdpq_set_other_modes_raw(uint64_t mode);
 extern inline void rdpq_change_other_modes_raw(uint64_t mask, uint64_t val);
-<<<<<<< HEAD
-extern inline void rdpq_fill_rectangle_fx(uint16_t x0, uint16_t y0, uint16_t x1, uint16_t y1);
-=======
 extern inline void rdpq_fill_rectangle_fx(uint16_t x0, uint16_t y0, uint16_t x1, uint16_t y1);
 extern inline void rdpq_set_color_image_raw(uint8_t index, uint32_t offset, tex_format_t format, uint32_t width, uint32_t height, uint32_t stride);
 extern inline void rdpq_set_z_image_raw(uint8_t index, uint32_t offset);
 extern inline void rdpq_set_texture_image_raw(uint8_t index, uint32_t offset, tex_format_t format, uint16_t width, uint16_t height);
 extern inline void rdpq_set_lookup_address(uint8_t index, void* rdram_addr);
-extern inline void rdpq_set_tile(rdpq_tile_t tile, tex_format_t format, uint16_t tmem_addr, uint16_t tmem_pitch, uint8_t palette);
->>>>>>> f803ddb8
+extern inline void rdpq_set_tile(rdpq_tile_t tile, tex_format_t format, uint16_t tmem_addr, uint16_t tmem_pitch, uint8_t palette);