/**
 * @file n64sys.c
 * @brief N64 System Interface
 * @ingroup n64sys
 */

#include <stdint.h>
#include <assert.h>
#include <malloc.h>
#include "n64sys.h"
#include "utils.h"

/**
 * @defgroup n64sys N64 System Interface
 * @ingroup lowlevel
 * @brief N64 bootup and cache interfaces.
 *
 * The N64 system interface provides a way for code to interact with
 * the memory setup on the system.  This includes cache operations to
 * invalidate or flush regions and the ability to set the boot CIC.
 * The @ref system use the knowledge of the boot CIC to properly determine
 * if the expansion pak is present, giving 4 MiB of additional memory.  Aside
 * from this, the MIPS r4300 uses a manual cache management strategy, where
 * SW that requires passing buffers to and from hardware components using
 * DMA controllers needs to ensure that cache and RDRAM are in sync.  A
 * set of operations to invalidate and/or write back cache is provided for
 * both instruction cache and data cache.
 * @{
 */

/**
 * @brief Indicates whether we are running on a vanilla N64 or a iQue player
 */
int __bbplayer = 0;

/** @brief Return true if we are running on a iQue player */
bool sys_bbplayer(void) {
    return __bbplayer != 0;
}

/** 
 * @brief Boot CIC 
 *
 * Defaults to 6102.
 */
int __bootcic = 6102;

/**
 * @brief Return the boot CIC
 *
 * @return The boot CIC as an integer
 */
int sys_get_boot_cic()
{
    return __bootcic;
}

/**
 * @brief Set the boot CIC
 *
 * This function will set the boot CIC.  If the value isn't in the range
 * of 6102-6106, the boot CIC is set to the default of 6102.
 *
 * @param[in] bc
 *            Boot CIC value
 */
void sys_set_boot_cic(int bc)
{
    __bootcic = ( (bc >= 6102) && (bc <= 6106) ) ? bc : 6102;
}

/**
 * @brief Helper macro to perform cache refresh operations
 *
 * @param[in] op
 *            Operation to perform
 * @param[in] linesize
 *            Size of a cacheline in bytes
 */
#define cache_op(op, linesize) ({ \
    if (length) { \
        void *cur = (void*)((unsigned long)addr & ~(linesize-1)); \
        int count = (int)length + (addr-cur); \
        for (int i = 0; i < count; i += linesize) \
            asm ("\tcache %0,(%1)\n"::"i" (op), "r" (cur+i)); \
    } \
})

/**
 * @brief Force a data cache writeback over a memory region
 *
 * Use this to force cached memory to be written to RDRAM.
 *
 * @param[in] addr
 *            Pointer to memory in question
 * @param[in] length
 *            Length in bytes of the data pointed at by addr
 */
void data_cache_hit_writeback(volatile const void * addr, unsigned long length)
{
    cache_op(0x19, 16);
}

/** @brief Underlying implementation of data_cache_hit_invalidate */
void __data_cache_hit_invalidate(volatile void * addr, unsigned long length)
{
    cache_op(0x11, 16);
}

/**
 * @brief Force a data cache writeback invalidate over a memory region
 *
 * Use this to force cached memory to be written to RDRAM and then cache updated.
 *
 * @param[in] addr
 *            Pointer to memory in question
 * @param[in] length
 *            Length in bytes of the data pointed at by addr
 */
void data_cache_hit_writeback_invalidate(volatile void * addr, unsigned long length)
{
    cache_op(0x15, 16);
}

/**
 * @brief Force a data cache index writeback invalidate over a memory region
 *
 * @param[in] addr
 *            Pointer to memory in question
 * @param[in] length
 *            Length in bytes of the data pointed at by addr
 */
void data_cache_index_writeback_invalidate(volatile void * addr, unsigned long length)
{
    cache_op(0x01, 16);
}

/**
 * @brief Force a data cache writeback invalidate over whole memory
 *
 * Also see #data_cache_hit_writeback_invalidate
 *
 */
void data_cache_writeback_invalidate_all(void)
{
    // TODO: do an index op instead for better performance
    data_cache_hit_writeback_invalidate(KSEG0_START_ADDR, get_memory_size());
}

/**
 * @brief Force an instruction cache writeback over a memory region
 *
 * Use this to force cached memory to be written to RDRAM.
 *
 * @param[in] addr
 *            Pointer to memory in question
 * @param[in] length
 *            Length in bytes of the data pointed at by addr
 */
void inst_cache_hit_writeback(volatile const void * addr, unsigned long length)
{
    cache_op(0x18, 32);
}

/**
 * @brief Force an instruction cache invalidate over a memory region
 *
 * Use this to force the N64 to update cache from RDRAM.
 *
 * @param[in] addr
 *            Pointer to memory in question
 * @param[in] length
 *            Length in bytes of the data pointed at by addr
 */
void inst_cache_hit_invalidate(volatile void * addr, unsigned long length)
{
    cache_op(0x10, 32);
}

/**
 * @brief Force an instruction cache index invalidate over a memory region
 *
 * @param[in] addr
 *            Pointer to memory in question
 * @param[in] length
 *            Length in bytes of the data pointed at by addr
 */
void inst_cache_index_invalidate(volatile void * addr, unsigned long length)
{
    cache_op(0x00, 32);
}

/**
 * @brief Force an instruction cache invalidate over whole memory
 *
 * Also see #inst_cache_hit_invalidate
 *
 */
void inst_cache_invalidate_all(void)
{
    // TODO: do an index op instead for better performance
    inst_cache_hit_invalidate(KSEG0_START_ADDR, get_memory_size());
}

/**
 * @brief Allocate a buffer that will be accessed as uncached memory.
 * 
 * This function allocates a memory buffer that can be safely read and written
 * through uncached memory accesses only. It makes sure that that the buffer
 * does not share any cacheline with other buffers in the heap, and returns
 * a pointer in the uncached segment (0xA0000000).
 * 
 * The buffer contents are uninitialized.
 * 
 * To free the buffer, use #free_uncached.
 * 
 * @param[in]  size  The size of the buffer to allocate
 *
 * @return a pointer to the start of the buffer (in the uncached segment)
 * 
 * @see #free_uncached
 */
void *malloc_uncached(size_t size)
{
    return malloc_uncached_aligned(16, size);
}

/**
 * @brief Allocate a buffer that will be accessed as uncached memory, specifying alignment
 * 
 * This function is similar to #malloc_uncached, but allows to force a higher
 * alignment to the buffer (just like memalign does). See #malloc_uncached
 * for reference.
 * 
 * @param[in]  align The alignment of the buffer in bytes (eg: 64)
 * @param[in]  size  The size of the buffer to allocate
 * 
 * @return a pointer to the start of the buffer (in the uncached segment)
 * 
 * @see #malloc_uncached 
 */
void *malloc_uncached_aligned(int align, size_t size)
{
    // Since we will be accessing the buffer as uncached memory, we absolutely
    // need to prevent part of it to ever enter the data cache, even as false
    // sharing with contiguous buffers. So we want the buffer to exclusively
    // cover full cachelines (aligned to minimum 16 bytes, multiple of 16 bytes).
    if (align < 16)
        align = 16;
    size = ROUND_UP(size, 16);
    void *mem = memalign(align, size);
    if (!mem) return NULL;

    // The memory returned by the system allocator could already be partly in
    // cache (eg: it might have been previously used as a normal heap buffer
    // and recently returned to the allocator). Invalidate it so that
    // we don't risk a writeback in the short future.
    data_cache_hit_invalidate(mem, size);

    // Return the pointer as uncached memory.
    return UncachedAddr(mem);
}

/**
 * @brief Free an uncached memory buffer
 * 
 * This function frees a memory buffer previously allocated via #malloc_uncached.
 * 
 * @param[in]  buf  The buffer to free
 * 
 * @see #malloc_uncached
 */
void free_uncached(void *buf)
{
    free(CachedAddr(buf));
}

/**
 * @brief Get amount of available memory.
 *
 * @return amount of total available memory in bytes.
 */
int get_memory_size()
{
    if (sys_bbplayer()) {
        /* On iQue, memory allocated to the game can be decided by the OS.
           Even if the memory is allocated as 8 MiB, the top part handles
           save states (emulation of EEPROM/Flash/SRAM), so we should avoid
           writing there anyway. See also entrypoint.S which sets up the
           stack with the same logic. */
        int size = (*(int*)0xA0000318);
        if (size == 0x800000)
            size = 0x7C0000;
        return size;
    } 
    return (__bootcic != 6105) ? (*(int*)0xA0000318) : (*(int*)0xA00003F0);
}

/**
 * @brief Is expansion pak in use.
 *
 * Checks whether the maximum available memory has been expanded to 8 MiB
 *
 * @return true if expansion pak detected, false otherwise.
 * 
 * @note On iQue, this function returns true only if the game has been assigned
 *       exactly 8 MiB of RAM.
 */
bool is_memory_expanded()
{
    return get_memory_size() >= 0x7C0000;
}

/** @brief Memory location to read which determines the TV type. */
#define TV_TYPE_LOC  0x80000300

/**
 * @brief Is system NTSC/PAL/MPAL
 * 
 * Checks enum hard-coded in PIF BootROM to indicate the tv type of the system.
 * 
 * @return enum value indicating PAL, NTSC or MPAL
 */
tv_type_t get_tv_type() 
{
    return *((uint32_t *) TV_TYPE_LOC);
}

/**
 * @brief Spin wait until the number of ticks have elapsed
 *
 * @param[in] wait
 *            Number of ticks to wait
 *            Maximum accepted value is 0xFFFFFFFF ticks
 */
void wait_ticks( unsigned long wait )
{
    unsigned int initial_tick = TICKS_READ();
    while( TICKS_READ() - initial_tick < wait );
}

/**
 * @brief Spin wait until the number of milliseconds have elapsed
 *
 * @param[in] wait_ms
 *            Number of milliseconds to wait
 *            Maximum accepted value is 91625 ms
 */
void wait_ms( unsigned long wait_ms )
{
    wait_ticks(TICKS_FROM_MS(wait_ms));
}


/**
 * @brief Initialize COP1 with default settings that prevent undesirable exceptions.
 *
 */
__attribute__((constructor)) void __init_cop1()
{
    /* Read initialized value from cop1 control register */
    uint32_t fcr31 = C1_FCR31();
    
    /* Disable all pending exceptions to avoid triggering one immediately.
       These can be survived from a soft reset. */
    fcr31 &= ~(C1_CAUSE_OVERFLOW | 
               C1_CAUSE_UNDERFLOW | 
               C1_CAUSE_NOT_IMPLEMENTED | 
               C1_CAUSE_DIV_BY_0 | 
               C1_CAUSE_INEXACT_OP | 
               C1_CAUSE_INVALID_OP);

#ifndef NDEBUG
    /* Enable FPU exceptions that can help programmers avoid bugs in their code. */
    fcr31 |= C1_ENABLE_OVERFLOW | 
             C1_ENABLE_UNDERFLOW | 
             C1_ENABLE_DIV_BY_0 | 
             C1_ENABLE_INVALID_OP;
#endif

    /* Set FS bit to allow flashing of denormalized floats
       The FPU inside the N64 CPU does not implement denormalized floats
       and will generate an unmaskable exception if a denormalized float
       is generated by any floating point operations. In order to prevent
       this exception we set the FS bit in the fcr31 control register to
       instead "flash" and "flush" the denormalized number. To understand 
       the flashing rules please read pg. 213 of the VR4300 programmers manual */
    fcr31 |= C1_FCR31_FS;

    /* Write back updated cop1 control register */
    C1_WRITE_FCR31(fcr31);
}

/** @} */

<<<<<<< HEAD
extern inline uint8_t mem_read8(uint64_t vaddr);
extern inline uint16_t mem_read16(uint64_t vaddr);
extern inline uint32_t mem_read32(uint64_t vaddr);
extern inline uint64_t mem_read64(uint64_t vaddr);
=======
/* Inline instantiations */
extern inline volatile unsigned long get_ticks(void);
extern inline volatile unsigned long get_ticks_ms(void);
>>>>>>> c7d91433
<|MERGE_RESOLUTION|>--- conflicted
+++ resolved
@@ -393,13 +393,10 @@
 
 /** @} */
 
-<<<<<<< HEAD
+/* Inline instantiations */
+extern inline volatile unsigned long get_ticks(void);
+extern inline volatile unsigned long get_ticks_ms(void);
 extern inline uint8_t mem_read8(uint64_t vaddr);
 extern inline uint16_t mem_read16(uint64_t vaddr);
 extern inline uint32_t mem_read32(uint64_t vaddr);
-extern inline uint64_t mem_read64(uint64_t vaddr);
-=======
-/* Inline instantiations */
-extern inline volatile unsigned long get_ticks(void);
-extern inline volatile unsigned long get_ticks_ms(void);
->>>>>>> c7d91433
+extern inline uint64_t mem_read64(uint64_t vaddr);