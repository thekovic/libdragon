#include <malloc.h>
#include <string.h>

#include <rspq.h>
#include <rspq_constants.h>
#include <rdp.h>

#define ASSERT_GP_BACKWARD           0xF001   // Also defined in rsp_test.S

static void test_assert_handler(rsp_snapshot_t *state, uint16_t assert_code)
{
    switch (assert_code) {
        case ASSERT_GP_BACKWARD:
            printf("GP moved backward\n");
            break;
        default:
            printf("Unknown assert\n");
            break;
    }
}

DEFINE_RSP_UCODE(rsp_test, 
    .assert_handler = test_assert_handler);

DEFINE_RSP_UCODE(rsp_test2);

static uint32_t test_ovl_id;
static uint32_t test2_ovl_id;

void test_ovl_init()
{   
    void *test_ovl_state = rspq_overlay_get_state(&rsp_test);
    memset(test_ovl_state, 0, sizeof(uint32_t) * 2);

    rspq_init();
    test_ovl_id = rspq_overlay_register(&rsp_test);
    test2_ovl_id = rspq_overlay_register(&rsp_test2);
}

void test_ovl_close()
{
    rspq_overlay_unregister(test2_ovl_id);
    rspq_overlay_unregister(test_ovl_id);
}

void rspq_test_4(uint32_t value)
{
    rspq_write(test_ovl_id, 0x0, value & 0x00FFFFFF);
}

void rspq_test_8(uint32_t value)
{
    rspq_write(test_ovl_id, 0x1, value & 0x00FFFFFF,
        0x02000000 | SP_WSTATUS_SET_SIG0);
}

void rspq_test_16(uint32_t value)
{
    rspq_write(test_ovl_id, 0x2, value & 0x00FFFFFF, 
        0x02000000 | SP_WSTATUS_SET_SIG0,
        0x02000000 | SP_WSTATUS_SET_SIG1,
        0x02000000 | SP_WSTATUS_SET_SIG0);
}

void rspq_test_wait(uint32_t length)
{
    rspq_write(test_ovl_id, 0x3, 0, length);
}

void rspq_test_output(uint64_t *dest)
{
    rspq_write(test_ovl_id, 0x4, 0, PhysicalAddr(dest));
}

void rspq_test_reset(void)
{
    rspq_write(test_ovl_id, 0x5);
}

void rspq_test_high(uint32_t value)
{
    rspq_write(test_ovl_id, 0x6, value & 0x00FFFFFF);
}

void rspq_test_reset_log(void)
{
    rspq_write(test_ovl_id, 0x7);
}

<<<<<<< HEAD
void rspq_test_send_rdp(uint32_t value)
{
    rspq_write(test_ovl_id, 0x8, 0, value);
}

void rspq_test_big_out(void *dest)
{
    rspq_write(test_ovl_id, 0xA, 0, PhysicalAddr(dest));
=======
void rspq_test_big_out(void *dest)
{
    rspq_write(test_ovl_id, 0x9, 0, PhysicalAddr(dest));
>>>>>>> e280120f
}

void rspq_test2(uint32_t v0, uint32_t v1)
{
    rspq_write(test2_ovl_id, 0x0, v0, v1);
}

#define RSPQ_LOG_STATUS(step) debugf("STATUS: %#010lx, PC: %#010lx (%s)\n", *SP_STATUS, *SP_PC, step)

void dump_mem(void* ptr, uint32_t size)
{
    for (uint32_t i = 0; i < size / sizeof(uint32_t); i += 8)
    {
        uint32_t *ints = ptr + i * sizeof(uint32_t);
        debugf("%08lX: %08lX %08lX %08lX %08lX %08lX %08lX %08lX %08lX\n",
            (uint32_t)(ints) - (uint32_t)(ptr), ints[0], ints[1], ints[2], ints[3], ints[4], ints[5], ints[6], ints[7]);
    }
}

bool wait_for_syncpoint(int sync_id, unsigned long timeout)
{
    unsigned long time_start = get_ticks_ms();

    while (get_ticks_ms() - time_start < timeout) {
        // Wait until the interrupt was raised and the SP is in idle mode
        if (rspq_syncpoint_check(sync_id) && (*SP_STATUS & SP_STATUS_HALTED)) {
            return true;
        }
        // Check if the RSP has hit an assert, and if so report it.
        __rsp_check_assert(__FILE__, __LINE__, __func__);
    }
    return false;
}

#define TEST_RSPQ_PROLOG() \
    rspq_init(); \
    DEFER(rspq_close());

const unsigned long rspq_timeout = 100;

#define ASSERT_RSPQ_EPILOG_SP_STATUS(s) \
    ASSERT_EQUAL_HEX(*SP_STATUS, SP_STATUS_HALTED | SP_STATUS_BROKE | SP_STATUS_SIG_BUFDONE_LOW | SP_STATUS_SIG_BUFDONE_HIGH | (s), "Unexpected SP status!")

#define TEST_RSPQ_EPILOG(s, t) ({ \
    int sync_id = rspq_syncpoint_new(); \
    rspq_flush(); \
    if (!wait_for_syncpoint(sync_id, t)) \
        ASSERT(0, "display list not completed: %d/%d", rspq_syncpoint_check(sync_id), (*SP_STATUS & SP_STATUS_HALTED) != 0); \
    ASSERT_RSPQ_EPILOG_SP_STATUS((s)); \
})

void test_rspq_queue_single(TestContext *ctx)
{
    TEST_RSPQ_PROLOG();

    TEST_RSPQ_EPILOG(0, rspq_timeout);
}

void test_rspq_queue_multiple(TestContext *ctx)
{
    TEST_RSPQ_PROLOG();
    
    rspq_noop();

    TEST_RSPQ_EPILOG(0, rspq_timeout);
}

void test_rspq_queue_rapid(TestContext *ctx)
{
    TEST_RSPQ_PROLOG();
    
    rspq_noop();
    rspq_noop();
    rspq_noop();
    rspq_noop();
    rspq_noop();
    rspq_noop();
    rspq_noop();
    rspq_noop();
    rspq_noop();
    rspq_noop();
    rspq_noop();
    rspq_noop();
    rspq_noop();
    rspq_noop();

    TEST_RSPQ_EPILOG(0, rspq_timeout);
}

void test_rspq_wrap(TestContext *ctx)
{
    TEST_RSPQ_PROLOG();

    uint32_t block_count = RSPQ_DRAM_LOWPRI_BUFFER_SIZE * 8;
    for (uint32_t i = 0; i < block_count; i++)
        rspq_noop();
    
    TEST_RSPQ_EPILOG(0, rspq_timeout);
}

void test_rspq_signal(TestContext *ctx)
{
    TEST_RSPQ_PROLOG();
    
    rspq_signal(SP_WSTATUS_SET_SIG0);

    TEST_RSPQ_EPILOG(SP_STATUS_SIG0, rspq_timeout);
}

void test_rspq_high_load(TestContext *ctx)
{
    TEST_RSPQ_PROLOG();

    test_ovl_init();
    DEFER(test_ovl_close());

    uint64_t expected_sum = 0;

    for (uint32_t i = 0; i < 0x1000; i++)
    {
        uint32_t x = RANDN(3);

        switch (x)
        {
            case 0:
                rspq_test_4(1);
                break;
            case 1:
                rspq_test_8(1);
                break;
            case 2:
                rspq_test_16(1);
                break;
        }

        ++expected_sum;
    }

    uint64_t actual_sum[2] __attribute__((aligned(16))) = {0};
    data_cache_hit_writeback_invalidate(actual_sum, 16);

    rspq_test_output(actual_sum);

    TEST_RSPQ_EPILOG(0, rspq_timeout);

    ASSERT_EQUAL_UNSIGNED(*actual_sum, expected_sum, "Possibly not all commands have been executed!");
}

void test_rspq_flush(TestContext *ctx)
{
    TEST_RSPQ_PROLOG();

    test_ovl_init();
    DEFER(test_ovl_close());

    // This is meant to verify that the fix in rspq_flush actually
    // prevents the race condition (see the comment in that function).
    // If the race condition does happen, this test will fail very quickly.
    uint32_t t0 = TICKS_READ();
    while (TICKS_DISTANCE(t0, TICKS_READ()) < TICKS_FROM_MS(1000)) {
        rspq_test_wait(RANDN(50));
        rspq_flush();

        wait_ticks(80 + RANDN(20));

        rspq_syncpoint_t sp = rspq_syncpoint_new();
        rspq_flush();
        ASSERT(wait_for_syncpoint(sp, 100), "syncpoint was not flushed!, PC:%03lx, STATUS:%04lx", *SP_PC, *SP_STATUS);
    }

    TEST_RSPQ_EPILOG(0, rspq_timeout);
}

void test_rspq_rapid_flush(TestContext *ctx)
{
    TEST_RSPQ_PROLOG();
    
    test_ovl_init();
    DEFER(test_ovl_close());

    // This test is meant to verify that a specific hardware bug
    // does not occur (see rsp_queue.inc). The exact conditions
    // for the bug to happen are not known and this test setup was
    // found by pure experimentation.

    uint64_t actual_sum[2] __attribute__((aligned(16))) = {0};
    data_cache_hit_writeback_invalidate(actual_sum, 16);

    uint32_t t0 = TICKS_READ();
    while (TICKS_DISTANCE(t0, TICKS_READ()) < TICKS_FROM_MS(10000)) {
        for (int wait=1;wait<0x100;wait++) {
            uint64_t expected_sum = 1*24 + 3*24 + 5*24 + 7*24;

            rspq_flush();
            rspq_test_reset_log();
            rspq_test_reset();
            for (uint32_t i = 0; i < 24; i++)
            {
                rspq_test_high(1);
                if ((i&3)==0) rspq_test_wait(RANDN(wait));
            }
            rspq_flush();

            rspq_flush();
            for (uint32_t i = 0; i < 24; i++)
            {
                rspq_test_high(3);
                if ((i&3)==0) rspq_test_wait(RANDN(wait));
            }
            rspq_flush();

            rspq_flush();
            for (uint32_t i = 0; i < 24; i++)
            {
                rspq_test_high(5);
                if ((i&3)==0) rspq_test_wait(RANDN(wait));
            }
            rspq_flush();

            rspq_flush();
            for (uint32_t i = 0; i < 24; i++)
            {
                rspq_test_high(7);
                if ((i&3)==0) rspq_test_wait(RANDN(wait));
            }
            rspq_flush();

            rspq_flush();
            rspq_test_output(actual_sum);
            rspq_wait();

            ASSERT_EQUAL_UNSIGNED(actual_sum[1], expected_sum, "Sum is incorrect! (diff: %lld)", expected_sum - actual_sum[1]);
            data_cache_hit_invalidate(actual_sum, 16);
        }
    }

    TEST_RSPQ_EPILOG(0, rspq_timeout);
}

void test_rspq_load_overlay(TestContext *ctx)
{
    TEST_RSPQ_PROLOG();
    
    test_ovl_init();
    DEFER(test_ovl_close());

    rspq_test_4(0);

    TEST_RSPQ_EPILOG(0, rspq_timeout);

    uint32_t size = rsp_test_text_end - rsp_test_text_start;

    ASSERT_EQUAL_MEM((uint8_t*)SP_IMEM, rsp_test_text_start, size, "test overlay was not loaded into IMEM!");
}

void test_rspq_switch_overlay(TestContext *ctx)
{
    TEST_RSPQ_PROLOG();
    
    test_ovl_init();
    DEFER(test_ovl_close());

    rspq_test2(0x123456, 0x87654321);
    rspq_test_16(0);

    TEST_RSPQ_EPILOG(0, rspq_timeout);

    uint8_t *test2_state = UncachedAddr(rspq_overlay_get_state(&rsp_test2));

    uint32_t expected_state[] = {
        test2_ovl_id | 0x123456,
        0x87654321
    };

    ASSERT_EQUAL_MEM(test2_state, (uint8_t*)expected_state, sizeof(expected_state), "State was not saved!");
}

void test_rspq_multiple_flush(TestContext *ctx)
{
    TEST_RSPQ_PROLOG();
    test_ovl_init();
    DEFER(test_ovl_close());

    rspq_test_8(1);
    rspq_test_8(1);
    rspq_test_8(1);
    rspq_flush();
    wait_ms(3);
    rspq_test_8(1);
    rspq_test_8(1);
    rspq_test_8(1);
    rspq_flush();
    wait_ms(3);

    uint64_t actual_sum[2] __attribute__((aligned(16))) = {0};
    data_cache_hit_writeback_invalidate(actual_sum, 16);

    rspq_test_output(actual_sum);

    TEST_RSPQ_EPILOG(0, rspq_timeout);

    ASSERT_EQUAL_UNSIGNED(*actual_sum, 6, "Sum is incorrect!");
}


void test_rspq_wait(TestContext *ctx)
{
    TEST_RSPQ_PROLOG();
    
    test_ovl_init();
    DEFER(test_ovl_close());

    for (uint32_t i = 0; i < 100; i++)
    {
        rspq_test_8(1);
        rspq_test_wait(0x8000);
        rspq_wait();
    }

    uint64_t actual_sum[2] __attribute__((aligned(16))) = {0};
    data_cache_hit_writeback_invalidate(actual_sum, 16);

    rspq_test_output(actual_sum);

    TEST_RSPQ_EPILOG(0, rspq_timeout);

    ASSERT_EQUAL_UNSIGNED(*actual_sum, 100, "Sum is incorrect!");
}

void test_rspq_rapid_sync(TestContext *ctx)
{
    TEST_RSPQ_PROLOG();

    rspq_syncpoint_t syncpoints[100];

    for (uint32_t i = 0; i < 100; i++)
    {
        syncpoints[i] = rspq_syncpoint_new();
    }

    TEST_RSPQ_EPILOG(0, rspq_timeout);

    for (uint32_t i = 0; i < 100; i++)
    {
        ASSERT(rspq_syncpoint_check(syncpoints[i]), "Not all syncpoints have been reached!");
    }
}

void test_rspq_block(TestContext *ctx)
{
    TEST_RSPQ_PROLOG();
    test_ovl_init();
    DEFER(test_ovl_close());

    rspq_block_begin();
    for (uint32_t i = 0; i < 512; i++)
        rspq_test_8(1);
    rspq_block_t *b512 = rspq_block_end();
    DEFER(rspq_block_free(b512));

    rspq_block_begin();
    for (uint32_t i = 0; i < 4; i++)
        rspq_block_run(b512);
    rspq_block_t *b2048 = rspq_block_end();
    DEFER(rspq_block_free(b2048));

    rspq_block_begin();
    rspq_block_run(b512);
    for (uint32_t i = 0; i < 512; i++)
        rspq_test_8(1);
    rspq_block_run(b2048);
    rspq_block_t *b3072 = rspq_block_end();
    DEFER(rspq_block_free(b3072));

    uint64_t actual_sum[2] __attribute__((aligned(16))) = {0};
    data_cache_hit_writeback_invalidate(actual_sum, 16);

    rspq_test_reset();
    rspq_block_run(b512);
    rspq_test_output(actual_sum);
    rspq_wait();
    ASSERT_EQUAL_UNSIGNED(*actual_sum, 512, "sum #1 is not correct");
    data_cache_hit_invalidate(actual_sum, 16);

    rspq_block_run(b512);
    rspq_test_reset();
    rspq_block_run(b512);
    rspq_test_output(actual_sum);
    rspq_wait();
    ASSERT_EQUAL_UNSIGNED(*actual_sum, 512, "sum #2 is not correct");
    data_cache_hit_invalidate(actual_sum, 16);

    rspq_test_reset();
    rspq_block_run(b2048);
    rspq_test_output(actual_sum);
    rspq_wait();
    ASSERT_EQUAL_UNSIGNED(*actual_sum, 2048, "sum #3 is not correct");
    data_cache_hit_invalidate(actual_sum, 16);

    rspq_test_reset();
    rspq_block_run(b3072);
    rspq_test_output(actual_sum);
    rspq_wait();
    ASSERT_EQUAL_UNSIGNED(*actual_sum, 3072, "sum #4 is not correct");
    data_cache_hit_invalidate(actual_sum, 16);

    rspq_test_reset();
    rspq_test_8(1);
    rspq_block_run(b3072);
    rspq_test_8(1);
    rspq_block_run(b2048);
    rspq_test_8(1);
    rspq_test_output(actual_sum);
    rspq_wait();
    ASSERT_EQUAL_UNSIGNED(*actual_sum, 5123, "sum #5 is not correct");

    TEST_RSPQ_EPILOG(0, rspq_timeout);
}

void test_rspq_wait_sync_in_block(TestContext *ctx)
{
    TEST_RSPQ_PROLOG();

    wait_ms(3);

    rspq_syncpoint_t syncpoint = rspq_syncpoint_new();

    rspq_block_begin();
    DEFER(rspq_block_end());

    rspq_syncpoint_wait(syncpoint);

    // Test will cause an RSP crash (timeout) if it fails.
}

// Test the basic working of highpri queue.
void test_rspq_highpri_basic(TestContext *ctx)
{
    TEST_RSPQ_PROLOG();
    test_ovl_init();
    DEFER(test_ovl_close());

    uint64_t actual_sum[2] __attribute__((aligned(16))) = {0};
    data_cache_hit_writeback_invalidate(actual_sum, 16);

    // Prepare a block of commands
    rspq_block_begin();
    for (uint32_t i = 0; i < 4096; i++) {
        rspq_test_8(1);
        if (i%256 == 0)
            rspq_test_wait(0x10);
    }
    rspq_block_t *b4096 = rspq_block_end();
    DEFER(rspq_block_free(b4096));

    // Initialize the test ucode
    rspq_test_reset();
    rspq_wait();

    // Run the block in standard queue
    rspq_block_run(b4096);
    rspq_test_output(actual_sum);
    rspq_flush();

    // Schedule a highpri queue
    rspq_highpri_begin();
        rspq_test_high(123);
        rspq_test_output(actual_sum);
    rspq_highpri_end();

    // Wait for highpri execution
    rspq_highpri_sync();

    // Verify that highpri was executed correctly and before lowpri is finished
    ASSERT(actual_sum[0] < 4096, "lowpri sum is not correct");
    ASSERT_EQUAL_UNSIGNED(actual_sum[1], 123, "highpri sum is not correct");
    data_cache_hit_invalidate(actual_sum, 16);

    // Schedule a second highpri queue
    rspq_highpri_begin();
        rspq_test_high(200);
        rspq_test_output(actual_sum);
    rspq_highpri_end();
    rspq_highpri_sync();

    // Verify that highpri was executed correctly and before lowpri is finished
    ASSERT(actual_sum[0] < 4096, "lowpri sum is not correct");
    ASSERT_EQUAL_UNSIGNED(actual_sum[1], 323, "highpri sum is not correct");
    data_cache_hit_invalidate(actual_sum, 16);

    // Wait for the end of lowpri
    rspq_wait();

    // Verify result of both queues
    ASSERT_EQUAL_UNSIGNED(actual_sum[0], 4096, "lowpri sum is not correct");
    ASSERT_EQUAL_UNSIGNED(actual_sum[1], 323, "highpri sum is not correct");

    TEST_RSPQ_EPILOG(0, rspq_timeout);
}

void test_rspq_highpri_multiple(TestContext *ctx)
{
    TEST_RSPQ_PROLOG();
    test_ovl_init();
    DEFER(test_ovl_close());

    uint64_t actual_sum[2] __attribute__((aligned(16)));
    actual_sum[0] = actual_sum[1] = 0;
    data_cache_hit_writeback_invalidate(actual_sum, 16);

    rspq_block_begin();
    for (uint32_t i = 0; i < 4096; i++) {
        rspq_test_8(1);
        if (i%256 == 0)
            rspq_test_wait(0x10);
    }
    rspq_block_t *b4096 = rspq_block_end();
    DEFER(rspq_block_free(b4096));

    rspq_test_reset();
    for (int i=0;i<16;i++)
        rspq_block_run(b4096);
    rspq_flush();

    uint32_t t0 = TICKS_READ();
    while (TICKS_DISTANCE(t0, TICKS_READ()) < TICKS_FROM_MS(2000)) {
        for (int wait=1;wait<0x100;wait++) {
            int partial = 0;
            rspq_highpri_begin();
                rspq_test_reset_log();
                rspq_test_reset();
                for (uint32_t i = 0; i < 24; i++) {
                    rspq_test_high(1);
                    if ((i&3)==0) rspq_test_wait(RANDN(wait));
                }
                rspq_flush();
            rspq_highpri_end();

            rspq_highpri_begin();
                for (uint32_t i = 0; i < 24; i++) {
                    rspq_test_high(3);
                    // if ((i&3)==0) rspq_test_wait(RANDN(wait));
                }
            rspq_highpri_end();

            rspq_highpri_begin();
                for (uint32_t i = 0; i < 24; i++) {
                    rspq_test_high(5);
                    // if ((i&3)==0) rspq_test_wait(RANDN(wait));
                }
            rspq_highpri_end();

            rspq_highpri_begin();
                for (uint32_t i = 0; i < 24; i++) {
                    rspq_test_high(7);
                    if ((i&3)==0) rspq_test_wait(RANDN(wait));
                }
            rspq_highpri_end();

            rspq_highpri_begin();
                rspq_test_output(actual_sum);
            rspq_highpri_end();

            rspq_highpri_sync();

            partial += 1*24 + 3*24 + 5*24 + 7*24;
            if (actual_sum[1] != partial) {
                *SP_STATUS = SP_WSTATUS_SET_HALT;
                MEMORY_BARRIER();
                wait_ms(10);
                for (int i=0;i<128;i++) {
                    debugf("%lx %lx %ld %ld\n", SP_DMEM[512+i*4+0], SP_DMEM[512+i*4+1], SP_DMEM[512+i*4+2], SP_DMEM[512+i*4+3]);
                }
                ASSERT_EQUAL_UNSIGNED(actual_sum[1], partial, "highpri sum is not correct (diff: %lld)", partial - actual_sum[1]);
            }

            ASSERT_EQUAL_UNSIGNED(actual_sum[1], partial, "highpri sum is not correct (diff: %lld)", partial - actual_sum[1]);
            data_cache_hit_invalidate(actual_sum, 16);
        }
    }

    rspq_test_output(actual_sum);
    TEST_RSPQ_EPILOG(0, rspq_timeout);

    // ASSERT_EQUAL_UNSIGNED(actual_sum[0], 4096*16, "lowpri sum is not correct");
    // ASSERT_EQUAL_UNSIGNED(actual_sum[1], partial, "highpri sum is not correct");
}

// Test that an overlay only used in highpri is correctly loaded
void test_rspq_highpri_overlay(TestContext *ctx)
{
    TEST_RSPQ_PROLOG();
    test_ovl_init();
    DEFER(test_ovl_close());

    uint64_t actual_sum[2] __attribute__((aligned(16)));
    actual_sum[0] = actual_sum[1] = 0;
    data_cache_hit_writeback_invalidate(actual_sum, 16);

    rspq_highpri_begin();
        rspq_test_reset();
        rspq_test_high(123);
        rspq_test_output(actual_sum);
    rspq_highpri_end();
    rspq_wait();
        
    ASSERT_EQUAL_UNSIGNED(actual_sum[1], 123, "highpri sum is not correct");
    TEST_RSPQ_EPILOG(0, rspq_timeout);
}

void test_rspq_big_command(TestContext *ctx)
{
    TEST_RSPQ_PROLOG();
    test_ovl_init();
    DEFER(test_ovl_close());

    uint32_t values[32];
    for (uint32_t i = 0; i < 32; i++)
    {
        values[i] = RANDN(0xFFFFFFFF);
    }
    

    uint32_t output[32] __attribute__((aligned(16)));
    data_cache_hit_writeback_invalidate(output, 128);

<<<<<<< HEAD
    rspq_write_t wptr = rspq_write_begin(test_ovl_id, 0x9, 33);
=======
    rspq_write_t wptr = rspq_write_begin(test_ovl_id, 0x8, 33);
>>>>>>> e280120f
    rspq_write_arg(&wptr, 0);
    for (uint32_t i = 0; i < 32; i++)
    {
        rspq_write_arg(&wptr, i | i << 8 | i << 16 | i << 24);
    }
    rspq_write_end(&wptr);

<<<<<<< HEAD
    wptr = rspq_write_begin(test_ovl_id, 0x9, 33);
=======
    wptr = rspq_write_begin(test_ovl_id, 0x8, 33);
>>>>>>> e280120f
    rspq_write_arg(&wptr, 0);
    for (uint32_t i = 0; i < 32; i++)
    {
        rspq_write_arg(&wptr, values[i]);
    }
    rspq_write_end(&wptr);

    rspq_test_big_out(output);

    TEST_RSPQ_EPILOG(0, rspq_timeout);

    uint32_t expected[32];
    for (uint32_t i = 0; i < 32; i++)
    {
        uint32_t x = i | i << 8 | i << 16 | i << 24;
        expected[i] = x ^ values[i];
    }
    
    ASSERT_EQUAL_MEM((uint8_t*)output, (uint8_t*)expected, 128, "Output does not match!");
<<<<<<< HEAD
}

void test_rspq_rdp_dynamic(TestContext *ctx)
{
    TEST_RSPQ_PROLOG();
    test_ovl_init();

    const uint32_t count = 0x80;

    for (uint32_t i = 0; i < count; i++)
    {
        rspq_test_send_rdp(i);
    }

    TEST_RSPQ_EPILOG(0, rspq_timeout);

    extern void *rspq_rdp_dynamic_buffers[2];

    ASSERT_EQUAL_HEX(*DP_START, PhysicalAddr(rspq_rdp_dynamic_buffers[0]), "DP_START does not match!");
    ASSERT_EQUAL_HEX(*DP_END, PhysicalAddr(rspq_rdp_dynamic_buffers[0]) + count * 8, "DP_END does not match!");

    uint64_t *rdp_buf = (uint64_t*)rspq_rdp_dynamic_buffers[0];

    for (uint64_t i = 0; i < count; i++)
    {
        ASSERT_EQUAL_HEX(rdp_buf[i], i, "Wrong command at idx: %llx", i);
    }
}

void test_rspq_rdp_dynamic_switch(TestContext *ctx)
{
    TEST_RSPQ_PROLOG();
    test_ovl_init();

    const uint32_t full_count = RSPQ_RDP_DYNAMIC_BUFFER_SIZE / 8;
    const uint32_t extra_count = 8;
    const uint32_t count = full_count + extra_count;

    for (uint32_t i = 0; i < count; i++)
    {
        rspq_test_send_rdp(i);
    }

    TEST_RSPQ_EPILOG(0, rspq_timeout);

    extern void *rspq_rdp_dynamic_buffers[2];

    ASSERT_EQUAL_HEX(*DP_START, PhysicalAddr(rspq_rdp_dynamic_buffers[1]), "DP_START does not match!");
    ASSERT_EQUAL_HEX(*DP_END, PhysicalAddr(rspq_rdp_dynamic_buffers[1]) + extra_count * 8, "DP_END does not match!");

    uint64_t *rdp_buf0 = (uint64_t*)rspq_rdp_dynamic_buffers[0];
    uint64_t *rdp_buf1 = (uint64_t*)rspq_rdp_dynamic_buffers[1];

    for (uint64_t i = 0; i < full_count; i++)
    {
        ASSERT_EQUAL_HEX(rdp_buf0[i], i, "Wrong command at idx: %llx", i);
    }

    for (uint64_t i = 0; i < extra_count; i++)
    {
        ASSERT_EQUAL_HEX(rdp_buf1[i], i + full_count, "Wrong command at idx: %llx", i);
    }
=======
>>>>>>> e280120f
}<|MERGE_RESOLUTION|>--- conflicted
+++ resolved
@@ -87,20 +87,14 @@
     rspq_write(test_ovl_id, 0x7);
 }
 
-<<<<<<< HEAD
 void rspq_test_send_rdp(uint32_t value)
 {
-    rspq_write(test_ovl_id, 0x8, 0, value);
+    rspq_write(test_ovl_id, 0xA, 0, value);
 }
 
 void rspq_test_big_out(void *dest)
 {
-    rspq_write(test_ovl_id, 0xA, 0, PhysicalAddr(dest));
-=======
-void rspq_test_big_out(void *dest)
-{
     rspq_write(test_ovl_id, 0x9, 0, PhysicalAddr(dest));
->>>>>>> e280120f
 }
 
 void rspq_test2(uint32_t v0, uint32_t v1)
@@ -727,11 +721,7 @@
     uint32_t output[32] __attribute__((aligned(16)));
     data_cache_hit_writeback_invalidate(output, 128);
 
-<<<<<<< HEAD
-    rspq_write_t wptr = rspq_write_begin(test_ovl_id, 0x9, 33);
-=======
     rspq_write_t wptr = rspq_write_begin(test_ovl_id, 0x8, 33);
->>>>>>> e280120f
     rspq_write_arg(&wptr, 0);
     for (uint32_t i = 0; i < 32; i++)
     {
@@ -739,11 +729,7 @@
     }
     rspq_write_end(&wptr);
 
-<<<<<<< HEAD
-    wptr = rspq_write_begin(test_ovl_id, 0x9, 33);
-=======
     wptr = rspq_write_begin(test_ovl_id, 0x8, 33);
->>>>>>> e280120f
     rspq_write_arg(&wptr, 0);
     for (uint32_t i = 0; i < 32; i++)
     {
@@ -763,7 +749,6 @@
     }
     
     ASSERT_EQUAL_MEM((uint8_t*)output, (uint8_t*)expected, 128, "Output does not match!");
-<<<<<<< HEAD
 }
 
 void test_rspq_rdp_dynamic(TestContext *ctx)
@@ -826,6 +811,4 @@
     {
         ASSERT_EQUAL_HEX(rdp_buf1[i], i + full_count, "Wrong command at idx: %llx", i);
     }
-=======
->>>>>>> e280120f
 }