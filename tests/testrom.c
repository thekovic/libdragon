--- conflicted
+++ resolved
@@ -211,12 +211,9 @@
 #include "test_rdpq_tex.c"
 #include "test_rdpq_attach.c"
 #include "test_rdpq_sprite.c"
-<<<<<<< HEAD
 #include "test_mpeg1.c"
 #include "test_gl.c"
 #include "test_dl.c"
-=======
->>>>>>> 8fcaba63
 
 /**********************************************************************
  * MAIN
@@ -285,10 +282,7 @@
 	TEST_FUNC(test_rspq_big_command,           0, TEST_FLAGS_NO_BENCHMARK),
 	TEST_FUNC(test_rspq_rdp_dynamic,           0, TEST_FLAGS_NO_BENCHMARK),
 	TEST_FUNC(test_rspq_rdp_dynamic_switch,    0, TEST_FLAGS_NO_BENCHMARK),
-<<<<<<< HEAD
 	TEST_FUNC(test_rspq_deferred_call,         0, TEST_FLAGS_NO_BENCHMARK),
-=======
->>>>>>> 8fcaba63
 	TEST_FUNC(test_rdpq_rspqwait,              0, TEST_FLAGS_NO_BENCHMARK),
 	TEST_FUNC(test_rdpq_clear,                 0, TEST_FLAGS_NO_BENCHMARK),
 	TEST_FUNC(test_rdpq_dynamic,               0, TEST_FLAGS_NO_BENCHMARK),
@@ -329,7 +323,6 @@
 	TEST_FUNC(test_rdpq_tex_multi_i4,          0, TEST_FLAGS_NO_BENCHMARK),
 	TEST_FUNC(test_rdpq_sprite_upload,         0, TEST_FLAGS_NO_BENCHMARK),
 	TEST_FUNC(test_rdpq_sprite_lod,            0, TEST_FLAGS_NO_BENCHMARK),
-<<<<<<< HEAD
 	TEST_FUNC(test_mpeg1_idct,                 0, TEST_FLAGS_NO_BENCHMARK),
 	TEST_FUNC(test_mpeg1_block_decode,         0, TEST_FLAGS_NO_BENCHMARK),
 	TEST_FUNC(test_mpeg1_block_dequant,        0, TEST_FLAGS_NO_BENCHMARK),
@@ -347,8 +340,6 @@
 	TEST_FUNC(test_dlsym_rtld_default,           0, TEST_FLAGS_NO_BENCHMARK),
 	TEST_FUNC(test_dlclose,           0, TEST_FLAGS_NO_BENCHMARK),
 	TEST_FUNC(test_dl_ctors,           0, TEST_FLAGS_NO_BENCHMARK),
-=======
->>>>>>> 8fcaba63
 };
 
 int main() {
