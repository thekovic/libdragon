--- conflicted
+++ resolved
@@ -60,11 +60,8 @@
 			 $(BUILD_DIR)/GL/obj_map.o $(BUILD_DIR)/GL/list.o \
 			 $(BUILD_DIR)/GL/buffer.o $(BUILD_DIR)/GL/rsp_gl.o \
 			 $(BUILD_DIR)/GL/rsp_gl_pipeline.o $(BUILD_DIR)/GL/glu.o \
-<<<<<<< HEAD
+			 $(BUILD_DIR)/GL/cpu_pipeline.o $(BUILD_DIR)/GL/rsp_pipeline.o \
 			 $(BUILD_DIR)/dlfcn.o
-=======
-			 $(BUILD_DIR)/GL/cpu_pipeline.o $(BUILD_DIR)/GL/rsp_pipeline.o
->>>>>>> caf684a0
 	@echo "    [AR] $@"
 	$(N64_AR) -rcs -o $@ $^
 
